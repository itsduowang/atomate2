--- conflicted
+++ resolved
@@ -40,11 +40,7 @@
 cclib = ["cclib"]
 mp = ["mp-api>=0.27.5"]
 phonons = ["phonopy>=1.10.8", "seekpath"]
-<<<<<<< HEAD
 defects = ["pymatgen-analysis-defects>=2022.11.30", "dscribe>=1.2.0"]
-=======
-defects = ["pymatgen-analysis-defects>=2022.11.21", "dscribe>=1.2.0"]
->>>>>>> f89a61d0
 docs = [
     "numpydoc==1.5.0",
     "ipython==8.8.0",
@@ -67,15 +63,9 @@
     "phonopy==2.17.1",
     "seekpath==2.0.1",
     "numpy",
-<<<<<<< HEAD
-    "mp-api==0.29.5",
+    "mp-api==0.30.8",
     "dscribe==1.2.1",
     "pymatgen-analysis-defects==2022.11.30",
-=======
-    "mp-api==0.30.8",
-    "dscribe==1.2.1",
-    "pymatgen-analysis-defects==2022.11.21",
->>>>>>> f89a61d0
 ]
 
 [project.scripts]
